--- conflicted
+++ resolved
@@ -73,11 +73,6 @@
 #define PHASE_SHIFT_120 (1024 / 3)        // 120° phase shift
 #define PHASE_SHIFT_240 (2 * PHASE_SHIFT_120)
 
-<<<<<<< HEAD
-// Test mode frequency limits
-#define TEST_MIN_FREQUENCY 1
-#define TEST_MAX_FREQUENCY 100
-=======
 // Preset frequency ranges
 struct FreqPreset {
         float minFreq;
@@ -95,7 +90,6 @@
 };
 
 const int NUM_PRESETS = sizeof(FREQUENCY_PRESETS)/sizeof(FREQUENCY_PRESETS[0]);
->>>>>>> 77e314fa
 
 
 
@@ -119,11 +113,7 @@
 int pauseDuration = 100; // Pause duration in milliseconds
 bool isBurstOn = false;  // Track if we're in a burst or pause phase
 unsigned long lastSwitchTime = 0;
-<<<<<<< HEAD
-bool testMode = false;  // Toggle for low frequency testing
-=======
 int presetIndex = 0;    // Current frequency preset
->>>>>>> 77e314fa
 
 int buttonRState = LOW;
 int lastButtonRState = LOW;
@@ -305,14 +295,9 @@
                         // Print button state
                         if (buttonRState == LOW) {
                                 Serial.println("Button R Pressed");
-<<<<<<< HEAD
-                                testMode = false;
-                                Serial.println("Normal mode");
-=======
                                 if (presetIndex < NUM_PRESETS - 1) presetIndex++;
                                 Serial.print("Preset: ");
                                 Serial.println(presetIndex);
->>>>>>> 77e314fa
                         } else {
                                 Serial.println("Button R Released");
                         }
@@ -327,14 +312,9 @@
                         // Print button state
                         if (buttonLState == LOW) {
                                 Serial.println("Button L Pressed");
-<<<<<<< HEAD
-                                testMode = true;
-                                Serial.println("Test mode");
-=======
                                 if (presetIndex > 0) presetIndex--;
                                 Serial.print("Preset: ");
                                 Serial.println(presetIndex);
->>>>>>> 77e314fa
                         } else {
                                 Serial.println("Button L Released");
                         }
@@ -345,11 +325,7 @@
 	lastButtonLState = readingL;
         display.print("L: "); display.print(lastButtonLState ? "Off" : "On");
         display.print(" \t R: "); display.println(lastButtonRState ? "Off" : "On");
-<<<<<<< HEAD
-        display.print("Mode: "); display.println(testMode ? "Test" : "Normal");
-=======
         display.print("Preset: "); display.println(FREQUENCY_PRESETS[presetIndex].label);
->>>>>>> 77e314fa
 
 	int pot1Raw = 0;
 	esp_err_t pot1Status = adc2_get_raw(POTENTIOMETER1_PIN, ADC_WIDTH_BIT_12, &pot1Raw);
@@ -435,12 +411,6 @@
 	if (pot1Value < minPotValue) minPotValue = pot1Value;
 	if (pot1Value > maxPotValue) maxPotValue = pot1Value;
 
-<<<<<<< HEAD
-        // Base frequency and duty cycle calculation
-        int maxFreq = testMode ? TEST_MAX_FREQUENCY : PWM_MAX_FREQUENCY;
-        int minFreq = testMode ? TEST_MIN_FREQUENCY : 1;
-        int baseFrequency = map(pot1Value, minPotValue, maxPotValue, 0, maxFreq);
-=======
         // Base frequency and duty cycle calculation using preset range
         float maxFreq = FREQUENCY_PRESETS[presetIndex].maxFreq;
         float minFreq = FREQUENCY_PRESETS[presetIndex].minFreq;
@@ -449,7 +419,6 @@
                                        (float)maxPotValue,
                                        0.0f,
                                        maxFreq);
->>>>>>> 77e314fa
         baseFrequency = constrain(baseFrequency, minFreq, maxFreq);
 
 	int dutyCycle = map(pot2Value, 0, 2047, 0, 1023);
